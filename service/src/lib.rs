--- conflicted
+++ resolved
@@ -248,15 +248,7 @@
 			let mut path = PathBuf::from(db_path);
 			path.push("availability");
 
-<<<<<<< HEAD
-			av_store::Store::new(::av_store::Config {
-				cache_size: None,
-				path,
-			},
-			polkadot_network::AvailabilityNetworkShim(gossip_validator.clone()),
-			)?
-=======
-			let gossip = polkadot_network::AvailabilityNetworkShim(service.network());
+			let gossip = polkadot_network::AvailabilityNetworkShim(gossip_validator.clone());
 
 			#[cfg(not(target_os = "unknown"))]
 			{
@@ -268,7 +260,6 @@
 
 			#[cfg(target_os = "unknown")]
 			av_store::Store::new_in_memory(gossip)
->>>>>>> 5b4ffee3
 		};
 
 		{
