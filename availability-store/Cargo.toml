--- conflicted
+++ resolved
@@ -14,11 +14,7 @@
 log = "0.4.8"
 futures01 = "0.1.17"
 futures = { package = "futures", version = "0.3.1", features = ["compat"] }
-<<<<<<< HEAD
 tokio = { version = "0.2.1", features = ["rt-core"] }
-=======
-tokio = "0.1.7"
->>>>>>> 5e9542c8
 exit-future = "0.2.0"
 codec = { package = "parity-scale-codec", version = "1.1.0", default-features = false, features = ["derive"] }
 sc-network = { git = "https://github.com/paritytech/substrate", branch = "ashley-polkadot-wasm" }
