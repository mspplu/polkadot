[package]
name = "westend-runtime"
version = "0.8.13"
authors = ["Parity Technologies <admin@parity.io>"]
edition = "2018"
build = "build.rs"

[dependencies]
bitvec = { version = "0.17.4", default-features = false, features = ["alloc"] }
codec = { package = "parity-scale-codec", version = "1.3.0", default-features = false, features = ["derive"] }
log = { version = "0.3.9", optional = true }
rustc-hex = { version = "2.0.1", default-features = false }
serde = { version = "1.0.102", default-features = false }
serde_derive = { version = "1.0.102", optional = true }
smallvec = "1.4.0"
static_assertions = "1.1.0"

authority-discovery-primitives = { package = "sp-authority-discovery", git = "https://github.com/paritytech/substrate", branch = "cumulus-branch", default-features = false }
babe-primitives = { package = "sp-consensus-babe", git = "https://github.com/paritytech/substrate", branch = "cumulus-branch", default-features = false }
sp-api = { git = "https://github.com/paritytech/substrate", branch = "cumulus-branch", default-features = false }
inherents = { package = "sp-inherents", git = "https://github.com/paritytech/substrate", branch = "cumulus-branch", default-features = false }
offchain-primitives = { package = "sp-offchain", git = "https://github.com/paritytech/substrate", branch = "cumulus-branch", default-features = false }
sp-std = { package = "sp-std", git = "https://github.com/paritytech/substrate", branch = "cumulus-branch", default-features = false }
sp-io = { git = "https://github.com/paritytech/substrate", branch = "cumulus-branch", default-features = false }
sp-runtime = { git = "https://github.com/paritytech/substrate", branch = "cumulus-branch", default-features = false }
sp-staking = { git = "https://github.com/paritytech/substrate", branch = "cumulus-branch", default-features = false }
sp-core = { git = "https://github.com/paritytech/substrate", branch = "cumulus-branch", default-features = false }
sp-session = { git = "https://github.com/paritytech/substrate", branch = "cumulus-branch", default-features = false }
version = { package = "sp-version", git = "https://github.com/paritytech/substrate", branch = "cumulus-branch", default-features = false }
tx-pool-api = { package = "sp-transaction-pool", git = "https://github.com/paritytech/substrate", branch = "cumulus-branch", default-features = false }
block-builder-api = { package = "sp-block-builder", git = "https://github.com/paritytech/substrate", branch = "cumulus-branch", default-features = false }

authority-discovery = { package = "pallet-authority-discovery", git = "https://github.com/paritytech/substrate", branch = "cumulus-branch", default-features = false }
authorship = { package = "pallet-authorship", git = "https://github.com/paritytech/substrate", branch = "cumulus-branch", default-features = false }
babe = { package = "pallet-babe", git = "https://github.com/paritytech/substrate", branch = "cumulus-branch", default-features = false }
balances = { package = "pallet-balances", git = "https://github.com/paritytech/substrate", branch = "cumulus-branch", default-features = false }
transaction-payment = { package = "pallet-transaction-payment", git = "https://github.com/paritytech/substrate", branch = "cumulus-branch", default-features = false }
transaction-payment-rpc-runtime-api = { package = "pallet-transaction-payment-rpc-runtime-api", git = "https://github.com/paritytech/substrate", branch = "cumulus-branch", default-features = false }
collective = { package = "pallet-collective", git = "https://github.com/paritytech/substrate", branch = "cumulus-branch", default-features = false }
democracy = { package = "pallet-democracy", git = "https://github.com/paritytech/substrate", branch = "cumulus-branch", default-features = false }
elections-phragmen = { package = "pallet-elections-phragmen", git = "https://github.com/paritytech/substrate", branch = "cumulus-branch", default-features = false }
executive = { package = "frame-executive", git = "https://github.com/paritytech/substrate", branch = "cumulus-branch", default-features = false }
finality-tracker = { package = "pallet-finality-tracker", git = "https://github.com/paritytech/substrate", branch = "cumulus-branch", default-features = false }
grandpa = { package = "pallet-grandpa", git = "https://github.com/paritytech/substrate", branch = "cumulus-branch", default-features = false }
identity = { package = "pallet-identity", git = "https://github.com/paritytech/substrate", branch = "cumulus-branch", default-features = false }
im-online = { package = "pallet-im-online", git = "https://github.com/paritytech/substrate", branch = "cumulus-branch", default-features = false }
indices = { package = "pallet-indices", git = "https://github.com/paritytech/substrate", branch = "cumulus-branch", default-features = false }
membership = { package = "pallet-membership", git = "https://github.com/paritytech/substrate", branch = "cumulus-branch", default-features = false }
multisig = { package = "pallet-multisig", git = "https://github.com/paritytech/substrate", branch = "cumulus-branch", default-features = false }
nicks = { package = "pallet-nicks", git = "https://github.com/paritytech/substrate", branch = "cumulus-branch", default-features = false }
offences = { package = "pallet-offences", git = "https://github.com/paritytech/substrate", branch = "cumulus-branch", default-features = false }
proxy = { package = "pallet-proxy", git = "https://github.com/paritytech/substrate", branch = "cumulus-branch", default-features = false }
randomness-collective-flip = { package = "pallet-randomness-collective-flip", git = "https://github.com/paritytech/substrate", branch = "cumulus-branch", default-features = false }
recovery = { package = "pallet-recovery", git = "https://github.com/paritytech/substrate", branch = "cumulus-branch", default-features = false }
scheduler = { package = "pallet-scheduler", git = "https://github.com/paritytech/substrate", branch = "cumulus-branch", default-features = false }
session = { package = "pallet-session", git = "https://github.com/paritytech/substrate", branch = "cumulus-branch", default-features = false }
society = { package = "pallet-society", git = "https://github.com/paritytech/substrate", branch = "cumulus-branch", default-features = false }
frame-support = { git = "https://github.com/paritytech/substrate", branch = "cumulus-branch", default-features = false }
staking = { package = "pallet-staking", git = "https://github.com/paritytech/substrate", branch = "cumulus-branch", default-features = false }
pallet-staking-reward-curve = { package = "pallet-staking-reward-curve", git = "https://github.com/paritytech/substrate", branch = "cumulus-branch" }
sudo = { package = "pallet-sudo", git = "https://github.com/paritytech/substrate", branch = "cumulus-branch", default-features = false }
system = { package = "frame-system", git = "https://github.com/paritytech/substrate", branch = "cumulus-branch", default-features = false }
system_rpc_runtime_api = { package = "frame-system-rpc-runtime-api", git = "https://github.com/paritytech/substrate", branch = "cumulus-branch", default-features = false }
timestamp = { package = "pallet-timestamp", git = "https://github.com/paritytech/substrate", branch = "cumulus-branch", default-features = false }
treasury = { package = "pallet-treasury", git = "https://github.com/paritytech/substrate", branch = "cumulus-branch", default-features = false }
utility = { package = "pallet-utility", git = "https://github.com/paritytech/substrate", branch = "cumulus-branch", default-features = false }
vesting = { package = "pallet-vesting", git = "https://github.com/paritytech/substrate", branch = "cumulus-branch", default-features = false }

<<<<<<< HEAD
frame-benchmarking = { git = "https://github.com/paritytech/substrate", branch = "cumulus-branch", default-features = false, optional = true }
frame-system-benchmarking = { git = "https://github.com/paritytech/substrate", branch = "cumulus-branch", default-features = false, optional = true }
pallet-offences-benchmarking = { git = "https://github.com/paritytech/substrate", branch = "cumulus-branch", default-features = false, optional = true }
pallet-session-benchmarking = { git = "https://github.com/paritytech/substrate", branch = "cumulus-branch", default-features = false, optional = true }
=======
frame-benchmarking = { git = "https://github.com/paritytech/substrate", branch = "master", default-features = false, optional = true }
frame-system-benchmarking = { git = "https://github.com/paritytech/substrate", branch = "master", default-features = false, optional = true }
pallet-offences-benchmarking = { git = "https://github.com/paritytech/substrate", branch = "master", default-features = false, optional = true }
pallet-session-benchmarking = { git = "https://github.com/paritytech/substrate", branch = "master", default-features = false, optional = true }
hex-literal = { version = "0.2.1", optional = true }
>>>>>>> 51ce2b31

runtime-common = { package = "polkadot-runtime-common", path = "../common", default-features = false }
primitives = { package = "polkadot-primitives", path = "../../primitives", default-features = false }
polkadot-parachain = { path = "../../parachain", default-features = false }

[dev-dependencies]
hex-literal = "0.2.1"
libsecp256k1 = "0.3.2"
tiny-keccak = "1.5.0"
<<<<<<< HEAD
keyring = { package = "sp-keyring", git = "https://github.com/paritytech/substrate", branch = "cumulus-branch" }
sp-trie = { git = "https://github.com/paritytech/substrate", branch = "cumulus-branch" }
trie-db = "0.20.0"
=======
keyring = { package = "sp-keyring", git = "https://github.com/paritytech/substrate", branch = "master" }
sp-trie = { git = "https://github.com/paritytech/substrate", branch = "master" }
>>>>>>> 51ce2b31
serde_json = "1.0.41"

[build-dependencies]
wasm-builder-runner = { package = "substrate-wasm-builder-runner", version = "1.0.6" }

[features]
default = ["std"]
no_std = []
only-staking = []
std = [
	"authority-discovery-primitives/std",
	"authority-discovery/std",
	"bitvec/std",
	"primitives/std",
	"rustc-hex/std",
	"codec/std",
	"inherents/std",
	"sp-core/std",
	"polkadot-parachain/std",
	"sp-api/std",
	"tx-pool-api/std",
	"block-builder-api/std",
	"offchain-primitives/std",
	"sp-std/std",
	"sp-io/std",
	"frame-support/std",
	"authorship/std",
	"balances/std",
	"transaction-payment/std",
	"transaction-payment-rpc-runtime-api/std",
	"collective/std",
	"elections-phragmen/std",
	"democracy/std",
	"executive/std",
	"finality-tracker/std",
	"grandpa/std",
	"identity/std",
	"im-online/std",
	"indices/std",
	"membership/std",
	"multisig/std",
	"nicks/std",
	"offences/std",
	"proxy/std",
	"recovery/std",
	"sp-runtime/std",
	"sp-staking/std",
	"scheduler/std",
	"session/std",
	"society/std",
	"staking/std",
	"sudo/std",
	"system/std",
	"system_rpc_runtime_api/std",
	"timestamp/std",
	"treasury/std",
	"version/std",
	"utility/std",
	"vesting/std",
	"serde_derive",
	"serde/std",
	"log",
	"babe/std",
	"babe-primitives/std",
	"sp-session/std",
	"randomness-collective-flip/std",
	"runtime-common/std",
]
runtime-benchmarks = [
	"runtime-common/runtime-benchmarks",
	"frame-benchmarking",
	"frame-support/runtime-benchmarks",
	"frame-system-benchmarking",
	"system/runtime-benchmarks",
	"sp-runtime/runtime-benchmarks",
	"balances/runtime-benchmarks",
	"collective/runtime-benchmarks",
	"democracy/runtime-benchmarks",
	"elections-phragmen/runtime-benchmarks",
	"identity/runtime-benchmarks",
	"im-online/runtime-benchmarks",
	"scheduler/runtime-benchmarks",
	"society/runtime-benchmarks",
	"staking/runtime-benchmarks",
	"timestamp/runtime-benchmarks",
	"treasury/runtime-benchmarks",
	"utility/runtime-benchmarks",
	"vesting/runtime-benchmarks",
	"pallet-offences-benchmarking",
	"pallet-session-benchmarking",
<<<<<<< HEAD
]
# When enabled, the runtime api will not be build.
#
# This is required by Cumulus to access certain types of the
# runtime without clashing with the runtime api exported functions
# in WASM.
disable-runtime-api = []
=======
	"hex-literal",
]
>>>>>>> 51ce2b31
<|MERGE_RESOLUTION|>--- conflicted
+++ resolved
@@ -66,18 +66,11 @@
 utility = { package = "pallet-utility", git = "https://github.com/paritytech/substrate", branch = "cumulus-branch", default-features = false }
 vesting = { package = "pallet-vesting", git = "https://github.com/paritytech/substrate", branch = "cumulus-branch", default-features = false }
 
-<<<<<<< HEAD
 frame-benchmarking = { git = "https://github.com/paritytech/substrate", branch = "cumulus-branch", default-features = false, optional = true }
 frame-system-benchmarking = { git = "https://github.com/paritytech/substrate", branch = "cumulus-branch", default-features = false, optional = true }
 pallet-offences-benchmarking = { git = "https://github.com/paritytech/substrate", branch = "cumulus-branch", default-features = false, optional = true }
 pallet-session-benchmarking = { git = "https://github.com/paritytech/substrate", branch = "cumulus-branch", default-features = false, optional = true }
-=======
-frame-benchmarking = { git = "https://github.com/paritytech/substrate", branch = "master", default-features = false, optional = true }
-frame-system-benchmarking = { git = "https://github.com/paritytech/substrate", branch = "master", default-features = false, optional = true }
-pallet-offences-benchmarking = { git = "https://github.com/paritytech/substrate", branch = "master", default-features = false, optional = true }
-pallet-session-benchmarking = { git = "https://github.com/paritytech/substrate", branch = "master", default-features = false, optional = true }
 hex-literal = { version = "0.2.1", optional = true }
->>>>>>> 51ce2b31
 
 runtime-common = { package = "polkadot-runtime-common", path = "../common", default-features = false }
 primitives = { package = "polkadot-primitives", path = "../../primitives", default-features = false }
@@ -87,14 +80,8 @@
 hex-literal = "0.2.1"
 libsecp256k1 = "0.3.2"
 tiny-keccak = "1.5.0"
-<<<<<<< HEAD
 keyring = { package = "sp-keyring", git = "https://github.com/paritytech/substrate", branch = "cumulus-branch" }
 sp-trie = { git = "https://github.com/paritytech/substrate", branch = "cumulus-branch" }
-trie-db = "0.20.0"
-=======
-keyring = { package = "sp-keyring", git = "https://github.com/paritytech/substrate", branch = "master" }
-sp-trie = { git = "https://github.com/paritytech/substrate", branch = "master" }
->>>>>>> 51ce2b31
 serde_json = "1.0.41"
 
 [build-dependencies]
@@ -185,15 +172,11 @@
 	"vesting/runtime-benchmarks",
 	"pallet-offences-benchmarking",
 	"pallet-session-benchmarking",
-<<<<<<< HEAD
+	"hex-literal",
 ]
 # When enabled, the runtime api will not be build.
 #
 # This is required by Cumulus to access certain types of the
 # runtime without clashing with the runtime api exported functions
 # in WASM.
-disable-runtime-api = []
-=======
-	"hex-literal",
-]
->>>>>>> 51ce2b31
+disable-runtime-api = []