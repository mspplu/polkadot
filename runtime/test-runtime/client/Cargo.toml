--- conflicted
+++ resolved
@@ -6,20 +6,12 @@
 license = "GPL-3.0"
 
 [dependencies]
-<<<<<<< HEAD
 sc-block-builder = { git = "https://github.com/paritytech/substrate", branch = "bkchr-cumulus-branch" }
 sc-consensus = { git = "https://github.com/paritytech/substrate", branch = "bkchr-cumulus-branch" }
+sc-light = { git = "https://github.com/paritytech/substrate", branch = "bkchr-cumulus-branch" }
 sc-service = { git = "https://github.com/paritytech/substrate", branch = "bkchr-cumulus-branch", features = ["test-helpers"],  default-features = false }
 substrate-test-client = { git = "https://github.com/paritytech/substrate", branch = "bkchr-cumulus-branch" }
 sp-core = { git = "https://github.com/paritytech/substrate", branch = "bkchr-cumulus-branch" }
-=======
-sc-block-builder = { git = "https://github.com/paritytech/substrate", branch = "master" }
-sc-consensus = { git = "https://github.com/paritytech/substrate", branch = "master" }
-sc-light = { git = "https://github.com/paritytech/substrate", branch = "master" }
-sc-service = { git = "https://github.com/paritytech/substrate", branch = "master", features = ["test-helpers"],  default-features = false }
-substrate-test-client = { git = "https://github.com/paritytech/substrate", branch = "master" }
-sp-core = { git = "https://github.com/paritytech/substrate", branch = "master" }
->>>>>>> 5629242d
 polkadot-test-runtime = { path = ".." }
 polkadot-runtime-common = { path = "../../common" }
 polkadot-primitives = { path = "../../../primitives" }
