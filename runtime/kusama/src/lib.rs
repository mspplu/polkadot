--- conflicted
+++ resolved
@@ -78,11 +78,7 @@
 	impl_name: create_runtime_str!("parity-kusama"),
 	authoring_version: 2,
 	spec_version: 1041,
-<<<<<<< HEAD
-	impl_version: 1,
-=======
 	impl_version: 2,
->>>>>>> 989db4b8
 	apis: RUNTIME_API_VERSIONS,
 };
 
