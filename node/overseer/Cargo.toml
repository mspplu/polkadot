[package]
name = "polkadot-overseer"
version = "0.1.0"
authors = ["Parity Technologies <admin@parity.io>"]
edition = "2018"

[dependencies]
futures = "0.3.5"
log = "0.4.8"
futures-timer = "3.0.2"
streamunordered = "0.5.1"
polkadot-primitives = { path = "../../primitives" }
<<<<<<< HEAD
client = { package = "sc-client-api", git = "https://github.com/paritytech/substrate", branch = "cumulus-branch" }
messages = { package = "polkadot-node-messages", path = "../messages" }
=======
client = { package = "sc-client-api", git = "https://github.com/paritytech/substrate", branch = "master" }
polkadot-subsystem = { package = "polkadot-node-subsystem", path = "../subsystem" }
async-trait = "0.1"
>>>>>>> d1ce3733

[dev-dependencies]
futures = { version = "0.3.5", features = ["thread-pool"] }
futures-timer = "3.0.2"
femme = "2.0.1"
log = "0.4.8"
kv-log-macro = "1.0.6"<|MERGE_RESOLUTION|>--- conflicted
+++ resolved
@@ -10,14 +10,9 @@
 futures-timer = "3.0.2"
 streamunordered = "0.5.1"
 polkadot-primitives = { path = "../../primitives" }
-<<<<<<< HEAD
 client = { package = "sc-client-api", git = "https://github.com/paritytech/substrate", branch = "cumulus-branch" }
-messages = { package = "polkadot-node-messages", path = "../messages" }
-=======
-client = { package = "sc-client-api", git = "https://github.com/paritytech/substrate", branch = "master" }
 polkadot-subsystem = { package = "polkadot-node-subsystem", path = "../subsystem" }
 async-trait = "0.1"
->>>>>>> d1ce3733
 
 [dev-dependencies]
 futures = { version = "0.3.5", features = ["thread-pool"] }
