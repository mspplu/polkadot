--- conflicted
+++ resolved
@@ -273,11 +273,7 @@
 impl<C> Subsystem<C> for CandidateValidationSubsystem
 	where C: SubsystemContext<Message = CandidateValidationMessage>
 {
-<<<<<<< HEAD
-	fn start(&mut self, mut ctx: C) -> SpawnedSubsystem {
-=======
 	fn start(self, mut ctx: C) -> SpawnedSubsystem {
->>>>>>> 17650cef
 		SpawnedSubsystem(Box::pin(async move {
 			while let Ok(_) = ctx.recv().await {}
 		}))
@@ -289,11 +285,7 @@
 impl<C> Subsystem<C> for CandidateBackingSubsystem
 	where C: SubsystemContext<Message = CandidateBackingMessage>
 {
-<<<<<<< HEAD
-	fn start(&mut self, mut ctx: C) -> SpawnedSubsystem {
-=======
 	fn start(self, mut ctx: C) -> SpawnedSubsystem {
->>>>>>> 17650cef
 		SpawnedSubsystem(Box::pin(async move {
 			while let Ok(_) = ctx.recv().await {}
 		}))
@@ -397,12 +389,8 @@
 
 			let proposer = ProposerFactory::new(
 				client.clone(),
-<<<<<<< HEAD
-				service.transaction_pool(),
-=======
 				transaction_pool,
 				None,
->>>>>>> 17650cef
 			);
 
 			let babe_config = babe::BabeParams {
